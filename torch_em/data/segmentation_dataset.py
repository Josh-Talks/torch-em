import warnings

import torch
import numpy as np
from elf.io import open_file
from elf.wrapper import RoiWrapper

from ..util import ensure_spatial_array, ensure_tensor_with_channels


class SegmentationDataset(torch.utils.data.Dataset):
    """
    """
    max_sampling_attempts = 500

    @staticmethod
    def compute_len(shape, patch_shape):
        n_samples = int(np.prod([float(sh / csh) for sh, csh in zip(shape, patch_shape)]))
        return n_samples

    @staticmethod
    def apply_roi(data, roi, with_channels):
        if roi is not None:
            if isinstance(roi, slice):
                roi = (roi,)
            return RoiWrapper(data, (slice(None),) + roi) if with_channels else RoiWrapper(data, roi)
        return data

    def __init__(
        self,
        raw_path,
        raw_key,
        label_path,
        label_key,
        patch_shape,
        raw_transform=None,
        label_transform=None,
        label_transform2=None,
        transform=None,
        roi=None,
        dtype=torch.float32,
        label_dtype=torch.float32,
        n_samples=None,
        sampler=None,
        ndim=None,
        with_channels=False,
        with_label_channels=False,
    ):
        self.raw_path = raw_path
        self.raw_key = raw_key
        self.raw = open_file(raw_path, mode="r")[raw_key]

        self.label_path = label_path
        self.label_key = label_key
        self.labels = open_file(label_path, mode="r")[label_key]

        self._with_channels = with_channels
        self._with_label_channels = with_label_channels

        self.raw = self.apply_roi(self.raw, roi, self._with_channels)
        self.labels = self.apply_roi(self.labels, roi, self._with_label_channels)

        shape_raw = self.raw.shape[1:] if self._with_channels else self.raw.shape
        shape_label = self.labels.shape[1:] if self._with_label_channels else self.labels.shape
        assert shape_raw == shape_label, f"{shape_raw}, {shape_label}"

        self.shape = shape_raw
        self.roi = roi

        self._ndim = len(shape_raw) if ndim is None else ndim
        assert self._ndim in (2, 3, 4), f"Invalid data dimensions: {self._ndim}. Only 2d, 3d or 4d data is supported"
        assert len(patch_shape) in (self._ndim, self._ndim + 1), f"{patch_shape}, {self._ndim}"
        self.patch_shape = patch_shape

        self.raw_transform = raw_transform
        self.label_transform = label_transform
        self.label_transform2 = label_transform2
        self.transform = transform
        self.sampler = sampler

        self.dtype = dtype
        self.label_dtype = label_dtype

        self._len = self.compute_len(self.shape, self.patch_shape) if n_samples is None else n_samples

        self.sample_shape = patch_shape
        self.trafo_halo = None
        # TODO add support for trafo halo: asking for a bigger bounding box before applying the trafo,
        # which is then cut. See code below; but this ne needs to be properly tested

        # self.trafo_halo = None if self.transform is None else self.transform.halo(self.patch_shape)
        # if self.trafo_halo is not None:
        #     if len(self.trafo_halo) == 2 and self._ndim == 3:
        #         self.trafo_halo = (0,) + self.trafo_halo
        #     assert len(self.trafo_halo) == self._ndim
        #     self.sample_shape = tuple(sh + ha for sh, ha in zip(self.patch_shape, self.trafo_halo))
        #     self.inner_bb = tuple(slice(ha, sh - ha) for sh, ha in zip(self.patch_shape, self.trafo_halo))

    def __len__(self):
        return self._len

    @property
    def ndim(self):
        return self._ndim

    def _sample_bounding_box(self):
        bb_start = [
            np.random.randint(0, sh - psh) if sh - psh > 0 else 0
            for sh, psh in zip(self.shape, self.sample_shape)
        ]
        return tuple(slice(start, start + psh) for start, psh in zip(bb_start, self.sample_shape))

    def _get_sample(self, index):
        if self.raw is None or self.labels is None:
            raise RuntimeError("SegmentationDataset has not been properly deserialized.")
        bb = self._sample_bounding_box()
        bb_raw = (slice(None),) + bb if self._with_channels else bb
        bb_labels = (slice(None),) + bb if self._with_label_channels else bb
        raw, labels = self.raw[bb_raw], self.labels[bb_labels]

        if self.sampler is not None:
            sample_id = 0
            while not self.sampler(raw, labels):
                bb = self._sample_bounding_box()
                bb_raw = (slice(None),) + bb if self._with_channels else bb
                bb_labels = (slice(None),) + bb if self._with_label_channels else bb
                raw, labels = self.raw[bb_raw], self.labels[bb_labels]
                sample_id += 1
                if sample_id > self.max_sampling_attempts:
                    raise RuntimeError(f"Could not sample a valid batch in {self.max_sampling_attempts} attempts")

        # squeeze the singleton spatial axis if we have a spatial shape that is larger by one than self._ndim
        if len(self.patch_shape) == self._ndim + 1:
            raw = raw.squeeze(1 if self._with_channels else 0)
            labels = labels.squeeze(1 if self._with_label_channels else 0)

        return raw, labels

    def crop(self, tensor):
        bb = self.inner_bb
        if tensor.ndim > len(bb):
            bb = (tensor.ndim - len(bb)) * (slice(None),) + bb
        return tensor[bb]

    def __getitem__(self, index):
        raw, labels = self._get_sample(index)
        initial_label_dtype = labels.dtype

        if self.raw_transform is not None:
            raw = self.raw_transform(raw)

        if self.label_transform is not None:
            labels = self.label_transform(labels)

        if self.transform is not None:
            raw, labels = self.transform(raw, labels)
            if self.trafo_halo is not None:
                raw = self.crop(raw)
                labels = self.crop(labels)

        # support enlarging bounding box here as well (for affinity transform) ?
        if self.label_transform2 is not None:
            labels = ensure_spatial_array(labels, self.ndim, dtype=initial_label_dtype)
            labels = self.label_transform2(labels)

        raw = ensure_tensor_with_channels(raw, ndim=self._ndim, dtype=self.dtype)
        labels = ensure_tensor_with_channels(labels, ndim=self._ndim, dtype=self.label_dtype)
        return raw, labels

    # need to overwrite pickle to support h5py
    def __getstate__(self):
        state = self.__dict__.copy()
        del state["raw"]
        del state["labels"]
        return state

    def __setstate__(self, state):
        raw_path, raw_key = state["raw_path"], state["raw_key"]
        label_path, label_key = state["label_path"], state["label_key"]
<<<<<<< HEAD
        try: # can still use model even if data is not available anymore
            raw = open_file(state["raw_path"], mode="r")[state["raw_key"]]
            roi = state["roi"]
            with_channels = state["_with_channels"]
            state["raw"] = self.apply_roi(raw, roi, with_channels)
=======
        roi = state["roi"]
        try:
            raw = open_file(raw_path, mode="r")[raw_key]
            if roi is not None:
                raw = RoiWrapper(raw, (slice(None),) + roi) if state["_with_channels"] else RoiWrapper(raw, roi)
            state["raw"] = raw
>>>>>>> a8d710f0
        except Exception:
            msg = f"SegmentationDataset could not be deserialized because of missing {raw_path}, {raw_key}.\n"
            msg += "The dataset is deserialized in order to allow loading trained models from a checkpoint.\n"
            msg += "But it cannot be used for further training and wil throw an error."
            warnings.warn(msg)
            state["raw"] = None

        try:
<<<<<<< HEAD
            labels = open_file(state["label_path"], mode="r")[state["label_key"]]
            roi = state["roi"]
            with_channels = state["_with_channels"]
            state["labels"] = self.apply_roi(labels, roi, with_channels)
=======
            labels = open_file(label_path, mode="r")[label_key]
            if roi is not None:
                labels = RoiWrapper(labels, (slice(None),) + roi) if state["_with_label_channels"] else\
                    RoiWrapper(labels, roi)
            state["labels"] = labels
>>>>>>> a8d710f0
        except Exception:
            msg = f"SegmentationDataset could not be deserialized because of missing {label_path}, {label_key}.\n"
            msg += "The dataset is deserialized in order to allow loading trained models from a checkpoint.\n"
            msg += "But it cannot be used for further training and wil throw an error."
            warnings.warn(msg)
            state["labels"] = None

        self.__dict__.update(state)<|MERGE_RESOLUTION|>--- conflicted
+++ resolved
@@ -17,14 +17,6 @@
     def compute_len(shape, patch_shape):
         n_samples = int(np.prod([float(sh / csh) for sh, csh in zip(shape, patch_shape)]))
         return n_samples
-
-    @staticmethod
-    def apply_roi(data, roi, with_channels):
-        if roi is not None:
-            if isinstance(roi, slice):
-                roi = (roi,)
-            return RoiWrapper(data, (slice(None),) + roi) if with_channels else RoiWrapper(data, roi)
-        return data
 
     def __init__(
         self,
@@ -57,8 +49,12 @@
         self._with_channels = with_channels
         self._with_label_channels = with_label_channels
 
-        self.raw = self.apply_roi(self.raw, roi, self._with_channels)
-        self.labels = self.apply_roi(self.labels, roi, self._with_label_channels)
+        if roi is not None:
+            if isinstance(roi, slice):
+                roi = (roi,)
+            self.raw = RoiWrapper(self.raw, (slice(None),) + roi) if self._with_channels else RoiWrapper(self.raw, roi)
+            self.labels = RoiWrapper(self.labels, (slice(None),) + roi) if self._with_label_channels else\
+                RoiWrapper(self.labels, roi)
 
         shape_raw = self.raw.shape[1:] if self._with_channels else self.raw.shape
         shape_label = self.labels.shape[1:] if self._with_label_channels else self.labels.shape
@@ -177,20 +173,12 @@
     def __setstate__(self, state):
         raw_path, raw_key = state["raw_path"], state["raw_key"]
         label_path, label_key = state["label_path"], state["label_key"]
-<<<<<<< HEAD
-        try: # can still use model even if data is not available anymore
-            raw = open_file(state["raw_path"], mode="r")[state["raw_key"]]
-            roi = state["roi"]
-            with_channels = state["_with_channels"]
-            state["raw"] = self.apply_roi(raw, roi, with_channels)
-=======
         roi = state["roi"]
         try:
             raw = open_file(raw_path, mode="r")[raw_key]
             if roi is not None:
                 raw = RoiWrapper(raw, (slice(None),) + roi) if state["_with_channels"] else RoiWrapper(raw, roi)
             state["raw"] = raw
->>>>>>> a8d710f0
         except Exception:
             msg = f"SegmentationDataset could not be deserialized because of missing {raw_path}, {raw_key}.\n"
             msg += "The dataset is deserialized in order to allow loading trained models from a checkpoint.\n"
@@ -199,18 +187,11 @@
             state["raw"] = None
 
         try:
-<<<<<<< HEAD
-            labels = open_file(state["label_path"], mode="r")[state["label_key"]]
-            roi = state["roi"]
-            with_channels = state["_with_channels"]
-            state["labels"] = self.apply_roi(labels, roi, with_channels)
-=======
             labels = open_file(label_path, mode="r")[label_key]
             if roi is not None:
                 labels = RoiWrapper(labels, (slice(None),) + roi) if state["_with_label_channels"] else\
                     RoiWrapper(labels, roi)
             state["labels"] = labels
->>>>>>> a8d710f0
         except Exception:
             msg = f"SegmentationDataset could not be deserialized because of missing {label_path}, {label_key}.\n"
             msg += "The dataset is deserialized in order to allow loading trained models from a checkpoint.\n"
